--- conflicted
+++ resolved
@@ -253,20 +253,13 @@
     initial_magnetization: torch.Tensor,
     spatial_grid_m: torch.Tensor,
     gradient_waveforms_tm: torch.Tensor = None,
-<<<<<<< HEAD
     return_all_timepoints: bool = False,
     return_b1_total_field_sq_t_v: bool = False # New parameter
-=======
-    return_all_timepoints: bool = False
->>>>>>> 0299575b
 ):
     """
     Simulates the Bloch equations for parallel transmit (pTx) RF pulses
     on a 3D spatial grid, including effects of dynamic gradients.
-<<<<<<< HEAD
     Optionally returns the time-varying total B1 field squared magnitude.
-=======
->>>>>>> 0299575b
 
     Args:
         rf_waveforms_per_channel (torch.Tensor): Complex RF waveforms for each
@@ -290,7 +283,6 @@
             If None, gradients are assumed to be zero. Defaults to None.
         return_all_timepoints (bool, optional): If True, returns the magnetization
             state at all time points. Defaults to False.
-<<<<<<< HEAD
         return_b1_total_field_sq_t_v (bool, optional): If True, the function also
             returns the squared magnitude of the total B1 field |B1_total(voxel,t)|^2
             at each voxel and timepoint. Defaults to False.
@@ -310,15 +302,6 @@
     device = rf_waveforms_per_channel.device
     dtype_real = initial_magnetization.dtype # Assuming initial_mag is real (float32 or float64)
 
-=======
-
-    Returns:
-        torch.Tensor: Magnetization state.
-            If return_all_timepoints is True: Shape (N_timepoints, Nx, Ny, Nz, 3).
-            Else: Shape (Nx, Ny, Nz, 3).
-    """
-    device = rf_waveforms_per_channel.device
->>>>>>> 0299575b
     num_channels = rf_waveforms_per_channel.shape[0]
     N_timepoints = rf_waveforms_per_channel.shape[1]
 
@@ -342,7 +325,6 @@
     if gradient_waveforms_tm is not None:
         if not isinstance(gradient_waveforms_tm, torch.Tensor) or gradient_waveforms_tm.ndim != 2 or gradient_waveforms_tm.shape[0] != N_timepoints or gradient_waveforms_tm.shape[1] != 3:
             raise ValueError(f"gradient_waveforms_tm must be a Tensor of shape ({N_timepoints}, 3) or None.")
-<<<<<<< HEAD
         gradient_waveforms_tm = gradient_waveforms_tm.to(device, dtype=dtype_real)
 
     M = initial_magnetization.clone().to(device, dtype=dtype_real)
@@ -362,27 +344,11 @@
         b1_total_field_sq_all_timepoints = torch.zeros((N_timepoints, Nx, Ny, Nz), dtype=dtype_real, device=device)
 
     b0_map_hz_flat = b0_map_hz.reshape(-1)
-=======
-        gradient_waveforms_tm = gradient_waveforms_tm.to(device)
-
-    M = initial_magnetization.clone().to(device)
-    b1_sensitivity_maps = b1_sensitivity_maps.to(device)
-    b0_map_hz = b0_map_hz.to(device)
-    T1_map_s = T1_map_s.to(device)
-    T2_map_s = T2_map_s.to(device)
-    rf_waveforms_per_channel = rf_waveforms_per_channel.to(device)
-    spatial_grid_m = spatial_grid_m.to(device)
-
-    if return_all_timepoints:
-        M_time_course = torch.zeros((N_timepoints, Nx, Ny, Nz, 3), dtype=M.dtype, device=device)
-
-    b0_map_hz_flat = b0_map_hz.reshape(-1) # Keep in Hz for now
->>>>>>> 0299575b
+
 
     M_flat = M.reshape(-1, 3)
     T1_map_s_flat = T1_map_s.reshape(-1)
     T2_map_s_flat = T2_map_s.reshape(-1)
-<<<<<<< HEAD
     initial_M0_flat = initial_magnetization.reshape(-1, 3)[:, 2].clone() # Already on device, correct dtype
     spatial_grid_m_flat = spatial_grid_m.reshape(-1, 3)
 
@@ -405,40 +371,15 @@
         # Voxel loop for rotation and relaxation
         for v_idx in range(N_voxels):
             b1_eff_voxel_t = b1_eff_t_tesla_flat[v_idx]
-=======
-    initial_M0_flat = initial_magnetization.reshape(-1, 3)[:, 2].clone().to(device)
-    spatial_grid_m_flat = spatial_grid_m.reshape(-1, 3) # Shape (N_voxels, 3)
-
-    b1_sens_flat = b1_sensitivity_maps.reshape(num_channels, -1) # Shape (num_channels, N_voxels)
-    N_voxels = M_flat.shape[0]
-
-    for t in range(N_timepoints):
-        current_rf_amps = rf_waveforms_per_channel[:, t] # Shape (num_channels)
-        # B1 eff = sum over channels ( rf_amp_channel[t] * B1_sens_channel_voxel )
-        b1_eff_t_tesla_flat = torch.sum(current_rf_amps.unsqueeze(1) * b1_sens_flat, dim=0) # Shape (N_voxels)
-
-        current_gradients_tm_t = None
-        if gradient_waveforms_tm is not None:
-            current_gradients_tm_t = gradient_waveforms_tm[t, :] # Shape (3,) [Gx, Gy, Gz] at time t
-
-        for v_idx in range(N_voxels):
-            b1_eff_voxel_t = b1_eff_t_tesla_flat[v_idx] # Complex scalar
->>>>>>> 0299575b
 
             b_eff_x_tesla = b1_eff_voxel_t.real
             b_eff_y_tesla = b1_eff_voxel_t.imag
 
-<<<<<<< HEAD
-=======
-            # Calculate Bz component from B0 map and gradients
-            # B0 map contribution (convert Hz to Tesla)
->>>>>>> 0299575b
             base_b0_field_tesla = b0_map_hz_flat[v_idx] / gyromagnetic_ratio_hz_t
             total_b_eff_z_tesla = base_b0_field_tesla
 
             if current_gradients_tm_t is not None:
                 vx, vy, vz = spatial_grid_m_flat[v_idx, 0], spatial_grid_m_flat[v_idx, 1], spatial_grid_m_flat[v_idx, 2]
-<<<<<<< HEAD
                 gradient_induced_field_tesla = (current_gradients_tm_t[0] * vx +
                                                 current_gradients_tm_t[1] * vy +
                                                 current_gradients_tm_t[2] * vz)
@@ -447,18 +388,6 @@
             B_eff_tesla_voxel = torch.stack([b_eff_x_tesla, b_eff_y_tesla, total_b_eff_z_tesla])
             M_voxel = M_flat[v_idx, :]
 
-=======
-                # Gradient induced field = Gx*x + Gy*y + Gz*z (all in Tesla)
-                gradient_induced_field_tesla = (current_gradients_tm_t[0] * vx +
-                                                current_gradients_tm_t[1] * vy +
-                                                current_gradients_tm_t[2] * vz)
-                total_b_eff_z_tesla = total_b_eff_z_tesla + gradient_induced_field_tesla # Add gradient field in Tesla
-
-            B_eff_tesla_voxel = torch.stack([b_eff_x_tesla, b_eff_y_tesla, total_b_eff_z_tesla])
-
-            M_voxel = M_flat[v_idx, :]
-            # Assumes rotate_magnetization and apply_relaxation are defined in the same file
->>>>>>> 0299575b
             M_rotated = rotate_magnetization(M_voxel, B_eff_tesla_voxel, dt_s, gyromagnetic_ratio_hz_t)
             M_relaxed = apply_relaxation(M_rotated, dt_s, T1_map_s_flat[v_idx], T2_map_s_flat[v_idx], M0=initial_M0_flat[v_idx])
             M_flat[v_idx, :] = M_relaxed
@@ -466,17 +395,10 @@
         if return_all_timepoints:
             M_time_course[t, ...] = M_flat.reshape(Nx, Ny, Nz, 3)
 
-<<<<<<< HEAD
     # Determine final magnetization result
     magnetization_result = M_time_course if return_all_timepoints else M_flat.reshape(Nx, Ny, Nz, 3)
 
     if return_b1_total_field_sq_t_v:
         return magnetization_result, b1_total_field_sq_all_timepoints
     else:
-        return magnetization_result
-=======
-    if return_all_timepoints:
-        return M_time_course
-    else:
-        return M_flat.reshape(Nx, Ny, Nz, 3)
->>>>>>> 0299575b
+        return magnetization_result